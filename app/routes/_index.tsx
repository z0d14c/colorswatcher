--- conflicted
+++ resolved
@@ -33,14 +33,11 @@
   const [lValue, setLValue] = useState(lightness);
   const navigation = useNavigation();
   const isUpdatingSwatches = navigation.state !== "idle";
-<<<<<<< HEAD
   const {
     segments: streamedSegments,
     hasStreamedPartial,
   } = useStreamedSegments({ navigation, initialSegments: segments });
-=======
   const hasPendingChanges = sValue !== saturation || lValue !== lightness;
->>>>>>> 3138f20c
 
   useEffect(() => {
     setSValue(saturation);
